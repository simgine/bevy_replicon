--- conflicted
+++ resolved
@@ -41,14 +41,8 @@
 
     let mut components = client_app
         .world_mut()
-<<<<<<< HEAD
-        .query::<(&Replicated, &DummyComponent)>()
-        .single(client_app.world())
-        .unwrap();
-=======
         .query::<(&Replicated, &DummyComponent)>();
     assert_eq!(components.iter(client_app.world()).count(), 1);
->>>>>>> 1a9107e8
 
     // Reverse visibility back.
     let mut visibility = server_app
@@ -61,15 +55,7 @@
     server_app.exchange_with_client(&mut client_app);
     client_app.update();
 
-<<<<<<< HEAD
-    client_app
-        .world_mut()
-        .query::<(&Replicated, &DummyComponent)>()
-        .single(client_app.world())
-        .unwrap();
-=======
     assert_eq!(components.iter(client_app.world()).count(), 1);
->>>>>>> 1a9107e8
 }
 
 #[test]
@@ -98,14 +84,8 @@
 
     let mut components = client_app
         .world_mut()
-<<<<<<< HEAD
-        .query::<(&Replicated, &DummyComponent)>()
-        .single(client_app.world())
-        .unwrap();
-=======
         .query::<(&Replicated, &DummyComponent)>();
     assert_eq!(components.iter(client_app.world()).count(), 1);
->>>>>>> 1a9107e8
 }
 
 #[test]
@@ -159,14 +139,8 @@
 
     let mut components = client_app
         .world_mut()
-<<<<<<< HEAD
-        .query::<(&Replicated, &DummyComponent)>()
-        .single(client_app.world())
-        .unwrap();
-=======
         .query::<(&Replicated, &DummyComponent)>();
     assert_eq!(components.iter(client_app.world()).count(), 1);
->>>>>>> 1a9107e8
 }
 
 #[test]
@@ -280,14 +254,8 @@
 
     let mut components = client_app
         .world_mut()
-<<<<<<< HEAD
-        .query_filtered::<Entity, (With<Replicated>, With<DummyComponent>)>()
-        .single(client_app.world())
-        .unwrap();
-=======
         .query::<(&Replicated, &DummyComponent)>();
     assert_eq!(components.iter(client_app.world()).len(), 1);
->>>>>>> 1a9107e8
 
     // Reverse visibility.
     let mut visibility = server_app
