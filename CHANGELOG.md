--- conflicted
+++ resolved
@@ -9,16 +9,13 @@
 
 ### Changed
 
-<<<<<<< HEAD
 - `StartReplication` is now a trigger-event.
 - `ServerEvent` is now a trigger-event.
-=======
 - Rename `ClientEventsPlugin` into `ClientEventPlugin` (singular).
 - Rename `ServerEventsPlugin` into `ServerEventPlugin` (singular).
 - Rename `ClientEventsPlugin` into `ClientEventPlugin` (singular).
 - Rename `client::events` into `client::event` (singular).
 - Rename `server::events` into `server::event` (singular).
->>>>>>> 17eeaa39
 
 ## [0.29.2] - 2025-01-06
 
