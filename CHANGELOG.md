--- conflicted
+++ resolved
@@ -7,18 +7,16 @@
 
 ## [Unreleased]
 
-<<<<<<< HEAD
 ### Added
 
 - `ClientSet::PrepareSend` and `ServerSet::PrepareSend` system sets. Backends should use these sets to add `PostUpdate` logic that needs to run before sending data on clients and servers.
-=======
+
 ## [0.34.1] - 2025-06-21
 
 ### Changed
 
 - Log replication errors instead of panicking. We use panics only for things that should never happen, but users could sometimes trigger them by messing with entities, so we now log these errors to simplify debugging in those cases.
 - Spawn all allocated entities after processing each replicated entity.
->>>>>>> 9e89bb87
 
 ## [0.34.0] - 2025-06-15
 
