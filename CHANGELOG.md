--- conflicted
+++ resolved
@@ -21,17 +21,15 @@
 
 - `Debug` derive for `FromClient`.
 
-<<<<<<< HEAD
 ### Fixed
 
 - Replication of entities without components before connection.
-=======
+
 ## [0.35.1] - 2025-10-03
 
 ### Added
 
 - Log state changes.
->>>>>>> 374bbc18
 
 ## [0.35.0] - 2025-09-26
 
