--- conflicted
+++ resolved
@@ -28,12 +28,8 @@
 
 ### Removed
 
-<<<<<<< HEAD
 - `VisibilityPolicy`. No longer needed because visibility is now ergonomically controlled by filters.
-=======
-- `VisibilityPolicy`. No longer needed because visibility is now ergonomically controlled by components.
 - `ClientSystems::ResetEvents`. Events now reset during `ClientSystems::Reset` like everything else.
->>>>>>> 7bdf6083
 
 ## [0.36.1] - 2025-10-11
 
