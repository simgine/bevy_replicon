--- conflicted
+++ resolved
@@ -7,18 +7,16 @@
 
 ## [Unreleased]
 
-<<<<<<< HEAD
 ### Changed
 
 - Move `VisibilityPolicy` to `server::client_visibility` module.
-=======
+
 ## [0.36.1] - 2025-10-11
 
 ### Changed
 
 - Check mutation ticks for overflow to avoid issues with long-running sessions.
 - Log short type names.
->>>>>>> 622b0f3a
 
 ## [0.36.0] - 2025-10-04
 
