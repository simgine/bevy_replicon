<<<<<<< HEAD
use bevy::{platform_support::collections::HashMap, prelude::*};

use crate::core::ClientId;
=======
use bevy::prelude::*;
>>>>>>> 1a9107e8

/**
A resource that exists on the server for mapping server entities to
entities that clients have already spawned. The mappings are sent to clients as part of replication
and injected into the client's [`ServerEntityMap`](crate::core::server_entity_map::ServerEntityMap).

Sometimes you don't want to wait for the server to spawn something before it appears on the
client – when a client performs an action, they can immediately simulate it on the client,
then match up that entity with the eventual replicated server spawn, rather than have replication spawn
a brand new entity on the client.

In this situation, the client can send the server its pre-spawned entity id, then the server can spawn its own entity
and inject the mapping into its [`ClientEntityMap`].

Replication packets will send a list of such mappings to clients, which will
be inserted into the client's [`ServerEntityMap`](crate::core::server_entity_map::ServerEntityMap). Using replication
to propagate the mappings ensures any replication messages related to the pre-mapped
server entities will synchronize with updating the client's [`ServerEntityMap`](crate::core::server_entity_map::ServerEntityMap).

### Example:

```
use bevy::prelude::*;
use bevy_replicon::prelude::*;

#[derive(Event)]
struct SpawnBullet(Entity);

#[derive(Component)]
struct Bullet;

/// System that shoots a bullet and spawns it on the client.
fn shoot_bullet(mut commands: Commands, mut bullet_events: EventWriter<SpawnBullet>) {
    let entity = commands.spawn(Bullet).id();
    bullet_events.send(SpawnBullet(entity));
}

/// Validation to check if client is not cheating or the simulation is correct.
///
/// Depending on the type of game you may want to correct the client or disconnect it.
/// In this example we just always confirm the spawn.
fn confirm_bullet(
    mut commands: Commands,
    mut bullet_events: EventReader<FromClient<SpawnBullet>>,
    mut clients: Query<&mut ClientEntityMap>,
) {
    for event in bullet_events.read() {
        let mut entity_map = clients.get_mut(event.client_entity).unwrap();
        let server_entity = commands.spawn(Bullet).id(); // You can insert more components, they will be sent to the client's entity correctly.
        entity_map.insert(server_entity, event.0);
    }
}
```

If the client is connected and receives the replication data for the server entity mapping,
replicated data will be applied to the client's original entity instead of spawning a new one.
You can detect when the mapping is replicated by querying for [`Added<Replicated>`] on your original
client entity.

If client's original entity is not found, a new entity will be spawned on the client,
just the same as when no client entity is provided.
**/
#[derive(Debug, Default, Deref, Component)]
pub struct ClientEntityMap(pub(super) Vec<(Entity, Entity)>);

impl ClientEntityMap {
    /// Registers a mapping from server to client entity.
    ///
    /// This will be sent as part of replication data and added to the client's
    /// [`ServerEntityMap`](crate::core::server_entity_map::ServerEntityMap).
    pub fn insert(&mut self, server_entity: Entity, client_entity: Entity) {
        debug!("mapping server's `{server_entity}` to client's `{client_entity}`");
        self.0.push((server_entity, client_entity));
    }
}<|MERGE_RESOLUTION|>--- conflicted
+++ resolved
@@ -1,10 +1,4 @@
-<<<<<<< HEAD
-use bevy::{platform_support::collections::HashMap, prelude::*};
-
-use crate::core::ClientId;
-=======
 use bevy::prelude::*;
->>>>>>> 1a9107e8
 
 /**
 A resource that exists on the server for mapping server entities to
