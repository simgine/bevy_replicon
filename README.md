--- conflicted
+++ resolved
@@ -20,12 +20,8 @@
 - Abstracts game logic to support singleplayer, client, dedicated server, and listen server configurations simultaneously.
 - No builtin I/O, can be used with any messaging library. See [messaging backends](#messaging-backends) for already available integrations.
 - Heavily optimized.
-<<<<<<< HEAD
-- Works with `no_std`.
-=======
 - Robust, with high test coverage.
 - Supports `no_std` and environments without atomic CAS, such as thumbv6m.
->>>>>>> c21198f0
 - Hackable. See [ecosystem](#ecosystem).
 
 ## Getting Started
